--- conflicted
+++ resolved
@@ -76,51 +76,20 @@
          }
       }
 
-<<<<<<< HEAD
-=======
-      LOG(info) << "Attempting to connect to chain...";
-      while ( true )
->>>>>>> 50fdf092
       {
          LOG(info) << "Attempting to connect to chain...";
          pack::json j;
          pack::to_json( j, rpc::chain::chain_rpc_request{ rpc::chain::chain_reserved_request{} } );
-<<<<<<< HEAD
          client->rpc( service::chain, j.dump() ).get();
          LOG(info) << "Established connection to chain";
       }
 
-=======
-
-         try
-         {
-            client->rpc( mq::service::chain, j.dump() ).get();
-            LOG(info) << "Connected";
-            break;
-         }
-         catch( const mq::timeout_error& ) {}
-      }
-
-      LOG(info) << "Attempting to connect to mempool...";
-      while ( true )
->>>>>>> 50fdf092
       {
          LOG(info) << "Attempting to connect to mempool...";
          pack::json j;
          pack::to_json( j, rpc::mempool::mempool_rpc_request{ rpc::mempool::mempool_reserved_request{} } );
-<<<<<<< HEAD
          client->rpc( service::mempool, j.dump() ).get();
          LOG(info) << "Established connection to mempool";
-=======
-
-         try
-         {
-            client->rpc( mq::service::mempool, j.dump() ).get();
-            LOG(info) << "Connected";
-            break;
-         }
-         catch( const mq::timeout_error& ) {}
->>>>>>> 50fdf092
       }
 
       boost::asio::io_context io_context;
