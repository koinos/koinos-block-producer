--- conflicted
+++ resolved
@@ -240,15 +240,6 @@
 
 void block_producer::set_merkle_roots( protocol::block& block, crypto::multicodec code, crypto::digest_size size )
 {
-<<<<<<< HEAD
-   std::vector< crypto::multihash > transactions;
-   transactions.reserve( block.transactions().size() * 2 );
-
-   for ( const auto& trx : block.transactions() )
-   {
-      transactions.emplace_back( crypto::hash( code, trx.header(), size ) );
-      transactions.emplace_back( crypto::hash( code, trx.signature(), size ) );
-=======
    std::vector< crypto::multihash > hashes;
    hashes.reserve( block.transactions().size() * 2 );
 
@@ -256,7 +247,6 @@
    {
       hashes.emplace_back( crypto::hash( code, trx.header(), size ) );
       hashes.emplace_back( crypto::hash( code, trx.signature(), size ) );
->>>>>>> 704b7e96
    }
 
    auto transaction_merkle_tree = crypto::merkle_tree( code, hashes );
